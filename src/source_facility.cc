#include <sstream>
#include <limits>

#include <boost/lexical_cast.hpp>

#include "source_facility.h"

namespace cycamore {

//- - - - - - - - - - - - - - - - - - - - - - - - - - - - - - - - - -
SourceFacility::SourceFacility(cyclus::Context* ctx)
  : cyclus::Facility(ctx),
    out_commod(""),
    recipe_name(""),
    capacity(std::numeric_limits<double>::max()) {}

//- - - - - - - - - - - - - - - - - - - - - - - - - - - - - - - - - -
SourceFacility::~SourceFacility() {}

#pragma cyclus def clone cycamore::SourceFacility

#pragma cyclus def schema cycamore::SourceFacility

#pragma cyclus def annotations cycamore::SourceFacility

#pragma cyclus def infiletodb cycamore::SourceFacility

#pragma cyclus def snapshot cycamore::SourceFacility

#pragma cyclus def snapshotinv cycamore::SourceFacility

#pragma cyclus def initinv cycamore::SourceFacility

//- - - - - - - - - - - - - - - - - - - - - - - - - - - - - - - - - -
void SourceFacility::InitFrom(SourceFacility* m) {
  #pragma cyclus impl initfromcopy cycamore::SourceFacility
  CopyProducedCommoditiesFrom(m);
}

void SourceFacility::InitFrom(cyclus::QueryableBackend* b) {
  #pragma cyclus impl initfromdb cycamore::SourceFacility

<<<<<<< HEAD
  cyclus::Commodity commod(out_commod);
  cyclus::CommodityProducer::AddCommodity(commod);
  cyclus::CommodityProducer::SetCapacity(commod, capacity);
=======
  cyclus::toolkit::Commodity commod(out_commod_);
  cyclus::toolkit::CommodityProducer::AddCommodity(commod);
  cyclus::toolkit::CommodityProducer::SetCapacity(commod, capacity_);
>>>>>>> 23e8dfce
}

//- - - - - - - - - - - - - - - - - - - - - - - - - - - - - - - - - -
std::string SourceFacility::str() {
  std::stringstream ss;
  ss << cyclus::Facility::str()
     << " supplies commodity '"
     << out_commod << "' with recipe '"
     << recipe_name << "' at a capacity of "
     << capacity << " kg per time step ";
  return ss.str();
}

//- - - - - - - - - - - - - - - - - - - - - - - - - - - - - - - - - -
void SourceFacility::Tick(int time) {
  LOG(cyclus::LEV_INFO3, "SrcFac") << prototype() << " is ticking {";
  LOG(cyclus::LEV_INFO4, "SrcFac") << "will offer " << capacity
                                   << " kg of "
                                   << out_commod << ".";
  LOG(cyclus::LEV_INFO3, "SrcFac") << "}";
  current_capacity = capacity; // reset capacity
}

//- - - - - - - - - - - - - - - - - - - - - - - - - - - - - - - - - -
void SourceFacility::Tock(int time) {
  LOG(cyclus::LEV_INFO3, "SrcFac") << prototype() << " is tocking {";
  LOG(cyclus::LEV_INFO3, "SrcFac") << "}";
}

//- - - - - - - - - - - - - - - - - - - - - - - - - - - - - - - - - - - - - - -
cyclus::Material::Ptr SourceFacility::GetOffer(
    const cyclus::Material::Ptr target) const {
  using cyclus::Material;
  double qty = std::min(target->quantity(), capacity);
  return Material::CreateUntracked(qty, context()->GetRecipe(recipe_name));
}

//- - - - - - - - - - - - - - - - - - - - - - - - - - - - - - - - - - - - - - -
std::set<cyclus::BidPortfolio<cyclus::Material>::Ptr>
SourceFacility::GetMatlBids(
    cyclus::CommodMap<cyclus::Material>::type& commod_requests) {
  using cyclus::Bid;
  using cyclus::BidPortfolio;
  using cyclus::CapacityConstraint;
  using cyclus::Material;
  using cyclus::Request;
  
  std::set<BidPortfolio<Material>::Ptr> ports;
  
  if (commod_requests.count(out_commod) > 0) {
    BidPortfolio<Material>::Ptr port(new BidPortfolio<Material>());
  
    std::vector<Request<Material>*>& requests =
        commod_requests[out_commod];

    std::vector<Request<Material>*>::iterator it;
    for (it = requests.begin(); it != requests.end(); ++it) {
      Request<Material>* req = *it;
      Material::Ptr offer = GetOffer(req->target());
      port->AddBid(req, offer, this);
    }

    CapacityConstraint<Material> cc(capacity);
    port->AddConstraint(cc);
    ports.insert(port);
  }
  return ports;
}

//- - - - - - - - - - - - - - - - - - - - - - - - - - - - - - - - - - - - - - -
void SourceFacility::GetMatlTrades(
    const std::vector< cyclus::Trade<cyclus::Material> >& trades,
    std::vector<std::pair<cyclus::Trade<cyclus::Material>,
                          cyclus::Material::Ptr> >& responses) {
  using cyclus::Material;
  using cyclus::Trade;

  double provided = 0;
  std::vector< cyclus::Trade<cyclus::Material> >::const_iterator it;
  for (it = trades.begin(); it != trades.end(); ++it) {
    double qty = it->amt;
    current_capacity -= qty;
    provided += qty;
    // @TODO we need a policy on negatives..
    Material::Ptr response = Material::Create(this,
                                              qty,
                                              context()->GetRecipe(recipe_name));
    responses.push_back(std::make_pair(*it, response));
    LOG(cyclus::LEV_INFO5, "SrcFac") << prototype() << " just received an order"
                                     << " for " << qty
                                     << " of " << out_commod;
  }
  if (cyclus::IsNegative(current_capacity)) {
    std::stringstream ss;
    ss << "is being asked to provide " << provided
       << " but its capacity is " << capacity << "."; 
    throw cyclus::ValueError(Agent::InformErrorMsg(ss.str()));
  }
}

//- - - - - - - - - - - - - - - - - - - - - - - - - - - - - - - - - -
extern "C" cyclus::Agent* ConstructSourceFacility(cyclus::Context* ctx) {
  return new SourceFacility(ctx);
}

} // namespace cycamore<|MERGE_RESOLUTION|>--- conflicted
+++ resolved
@@ -40,15 +40,9 @@
 void SourceFacility::InitFrom(cyclus::QueryableBackend* b) {
   #pragma cyclus impl initfromdb cycamore::SourceFacility
 
-<<<<<<< HEAD
-  cyclus::Commodity commod(out_commod);
-  cyclus::CommodityProducer::AddCommodity(commod);
-  cyclus::CommodityProducer::SetCapacity(commod, capacity);
-=======
-  cyclus::toolkit::Commodity commod(out_commod_);
+  cyclus::toolkit::Commodity commod(out_commod);
   cyclus::toolkit::CommodityProducer::AddCommodity(commod);
-  cyclus::toolkit::CommodityProducer::SetCapacity(commod, capacity_);
->>>>>>> 23e8dfce
+  cyclus::toolkit::CommodityProducer::SetCapacity(commod, capacity);
 }
 
 //- - - - - - - - - - - - - - - - - - - - - - - - - - - - - - - - - -
