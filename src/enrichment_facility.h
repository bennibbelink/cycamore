// enrichment_facility.h
#ifndef CYCAMORE_MODELS_ENRICHMENTFACILITY_ENRICHMENT_FACILITY_H_
#define CYCAMORE_MODELS_ENRICHMENTFACILITY_ENRICHMENT_FACILITY_H_

#include <string>

#include "cyclus.h"

namespace cycamore {
  
/// @class SWUConverter
///
/// @brief The SWUConverter is a simple Converter class for material to
/// determine the amount of SWU required for their proposed enrichment
class SWUConverter : public cyclus::Converter<cyclus::Material> { 
 public:
  SWUConverter(double feed, double tails) : feed_(feed), tails_(tails) {}
  virtual ~SWUConverter() {}

  /// @brief provides a conversion for the SWU required
  virtual double convert(
      cyclus::Material::Ptr m,
      cyclus::Arc const * a = NULL,
      cyclus::ExchangeTranslationContext<cyclus::Material> const * ctx = NULL) const {
    cyclus::toolkit::Assays assays(feed_,
                                   cyclus::toolkit::UraniumAssay(m),
                                   tails_);
    return cyclus::toolkit::SwuRequired(m->quantity(), assays);
  }

  /// @returns true if Converter is a SWUConverter and feed and tails equal
  virtual bool operator==(Converter& other) const {
    SWUConverter* cast = dynamic_cast<SWUConverter*>(&other);
    return cast != NULL &&
    feed_ == cast->feed_ &&
    tails_ == cast->tails_;
  }

 private:
  double feed_, tails_;
};

/// @class NatUConverter
///
/// @brief The NatUConverter is a simple Converter class for material to
/// determine the amount of natural uranium required for their proposed
/// enrichment
class NatUConverter : public cyclus::Converter<cyclus::Material> { 
 public:
  NatUConverter(double feed, double tails) : feed_(feed), tails_(tails) {}
  virtual ~NatUConverter() {}

  /// @brief provides a conversion for the amount of natural Uranium required
  virtual double convert(
      cyclus::Material::Ptr m,
      cyclus::Arc const * a = NULL,
      cyclus::ExchangeTranslationContext<cyclus::Material> const * ctx = NULL) const {
    cyclus::toolkit::Assays assays(feed_,
                                   cyclus::toolkit::UraniumAssay(m),
                                   tails_);
    return cyclus::toolkit::FeedQty(m->quantity(), assays);
  }

  /// @returns true if Converter is a NatUConverter and feed and tails equal
  virtual bool operator==(Converter& other) const {
    NatUConverter* cast = dynamic_cast<NatUConverter*>(&other);
    return cast != NULL &&
    feed_ == cast->feed_ &&
    tails_ == cast->tails_;
  }

 private:
  double feed_, tails_;
};

///  @class EnrichmentFacility
///
///  @section introduction Introduction
///  The EnrichmentFacility is a simple Agent to agent the enriching of natural
///  Uranium in a Cyclus simulation. It requests its input recipe (nominally
///  natural Uranium), and produces any amount of enriched Uranium, given the its
///  natural uranium inventory constraint and its SWU capacity constraint.
///
///  @section requests Requests   
///  The EnrichmentFacility will request from the cyclus::ResourceExchange a
///  cyclus::Material whose quantity is its remaining inventory capacity and whose
///  composition is that of its input recipe.
///
///  @section acctrade Accepting Trades
///  The EnrichmentFacility adds any accepted trades to its inventory.
///  
///  @section bids Bids
///  The EnrichmentFacility will bid on any request for its output commodity. It
///  will bid either the request quantity, or the quanity associated with either
///  its SWU constraint or natural uranium constraint, whichever is lower.
///
///  @section extrades Executing Trades
///  The EnrichmentFacility will execute trades for its output commodity in the
///  following manner:
///    #. Determine the trade's quantity and product assay
///    #. Determine the natural Uranium and SWU requires to create that product
///    #. Remove the required quantity of natural Uranium from its inventory
///    #. Extract the appropriate composition of enriched Uranium
///    #. Send the enriched Uranium as the trade resource
///  
///  @section gotchas Gotchas
///  #. In its current form, the EnrichmentFacility can only accept
///  cyclus::Material having the composition of its input recipe. If a
///  cyclus::Material of a different composition is sent to it, an exception will
///  be thrown.
///
///  #. During the trading phase, an exception will be thrown if either the
///  EnrichmentFacility's SWU or inventory constraint is breached.
///
///  @section improvements Improvments   
///  The primary improvement to the EnrichmentFacility would be to relax the
///  requirement that all input material have the in_recipe composition (i.e.,
///  allow different base enrichments of Uranium).
///
///  How would I go about doing so? I'd likely develop an EnrichmentBuffer-type
///  class that can be queried as to its SWU and natural Uranium capacity.
class EnrichmentFacility : public cyclus::Facility {
 public:
  /* --- Module Members --- */
///    Constructor for the EnrichmentFacility class
///    @param ctx the cyclus context for access to simulation-wide parameters
  EnrichmentFacility(cyclus::Context* ctx);

///     Destructor for the EnrichmentFacility class
  virtual ~EnrichmentFacility();
  
  #pragma cyclus decl
  
  #pragma cyclus note {"doc": "An enrichment facility that intakes a commodity " \
                              "(usually natural uranium) and supplies a user-" \
                              "specified enriched product based on SWU capacity"}

///     Print information about this agent
  virtual std::string str();
  /* --- */

  /* --- Facility Members --- */
  /// perform module-specific tasks when entering the simulation 
  virtual void Build(cyclus::Agent* parent);
  /* --- */
  
  /* --- Agent Members --- */
<<<<<<< HEAD
///    Each facility is prompted to do its beginning-of-time-step
///    stuff at the tick of the timer.
///
///    @param time is the time to perform the tick
  virtual void Tick(int time);

///    Each facility is prompted to its end-of-time-step
///    stuff on the tock of the timer.
///
///    @param time is the time to perform the tock
  virtual void Tock(int time);
=======
  /**
     Each facility is prompted to do its beginning-of-time-step
     stuff at the tick of the timer.

     @param time is the time to perform the tick
   */
  virtual void Tick();

  /**
     Each facility is prompted to its end-of-time-step
     stuff on the tock of the timer.

     @param time is the time to perform the tock
   */
  virtual void Tock();
>>>>>>> daee2d3f

  /// @brief The EnrichmentFacility request Materials of its given
  /// commodity. 
  virtual std::set<cyclus::RequestPortfolio<cyclus::Material>::Ptr>
      GetMatlRequests();

  /// @brief The EnrichmentFacility place accepted trade Materials in their
  /// Inventory
  virtual void AcceptMatlTrades(
      const std::vector< std::pair<cyclus::Trade<cyclus::Material>,
      cyclus::Material::Ptr> >& responses);
  
  /// @brief Responds to each request for this facility's commodity.  If a given
  /// request is more than this facility's inventory or SWU capacity, it will
  /// offer its minimum of its capacities.
  virtual std::set<cyclus::BidPortfolio<cyclus::Material>::Ptr>
      GetMatlBids(cyclus::CommodMap<cyclus::Material>::type&
                  commod_requests);
  
  /// @brief respond to each trade with a material enriched to the appropriate
  /// level given this facility's inventory
  ///
  /// @param trades all trades in which this trader is the supplier
  /// @param responses a container to populate with responses to each trade
  virtual void GetMatlTrades(
    const std::vector< cyclus::Trade<cyclus::Material> >& trades,
    std::vector<std::pair<cyclus::Trade<cyclus::Material>,
    cyclus::Material::Ptr> >& responses);
  /* --- */

  /* --- EnrichmentFacility Members --- */
///    @brief Determines if a particular material is a valid request to respond
///    to.  Valid requests must contain U235 and U238 and must have a relative
///    U235-to-U238 ratio less than this facility's tails_assay().
///    @return true if the above description is met by the material
  bool ValidReq(const cyclus::Material::Ptr mat);

  inline void in_commodity(std::string in_com) { in_commod = in_com; }

  inline std::string in_commodity() const { return in_commod; }

  inline void out_commodity(std::string out_com) { 
    out_commod = out_com;
  }

  inline std::string out_commodity() const { return out_commod; }

  inline void InRecipe(std::string in_rec) { in_recipe = in_rec; }

  inline std::string InRecipe() const { return in_recipe; }

  inline void SetMaxInventorySize(double size) {
    max_inv_size = size;
    inventory.set_capacity(size);
  }

  inline double MaxInventorySize() const { return inventory.capacity(); }

  inline double InventorySize() const { return inventory.quantity(); }

  inline void FeedAssay(double assay) { feed_assay = assay; }

  inline double FeedAssay() const { return feed_assay; }

  inline void TailsAssay(double assay) { tails_assay = assay; }

  inline double TailsAssay() const { return tails_assay; }

  inline void SwuCapacity(double capacity) {
    swu_capacity = capacity;
    current_swu_capacity = swu_capacity;
  }

  inline double SwuCapacity() const { return swu_capacity; }

  inline double CurrentSwuCapacity() const { return current_swu_capacity; }

  /// @brief this facility's initial conditions
  inline void  InitialReserves(double qty) { initial_reserves = qty; }
  inline double InitialReserves() const { return initial_reserves; }

 private:
///     @brief adds a material into the natural uranium inventory
///     @throws if the material is not the same composition as the in_recipe
  void AddMat_(cyclus::Material::Ptr mat);

///     @brief generates a request for this facility given its current state. The
///     quantity of the material will be equal to the remaining inventory size.
  cyclus::Material::Ptr Request_();
  
///    @brief Generates a material offer for a given request. The response
///    composition will be comprised only of U235 and U238 at their relative ratio
///    in the requested material. The response quantity will be the same as the
///    requested commodity.
///
///    @param req the requested material being responded to
  cyclus::Material::Ptr Offer_(cyclus::Material::Ptr req);

  cyclus::Material::Ptr Enrich_(cyclus::Material::Ptr mat, double qty);

///     @brief records and enrichment with the cyclus::Recorder
  void RecordEnrichment_(double natural_u, double swu);

  #pragma cyclus var {"tooltip": "input commodity", \
                      "doc": "commodity that the enrichment facility accepts"}
  std::string in_commod;
  #pragma cyclus var {"tooltip": "output commodity", \
                      "doc": "commodity that the enrichment facility supplies"}
  std::string out_commod;
  #pragma cyclus var {"tooltip": "input commodity recipe", \
                      "doc": "recipe for enrichment facility's input commodity"}
  std::string in_recipe;

  #pragma cyclus var {"default": 0.03, "tooltip": "tails assay", \
                      "doc": "tails assay from the enrichment process"}
  double tails_assay;
  #pragma cyclus var {"default": 1e299, "tooltip": "SWU capacity", \
                      "doc": "separative work unit (SWU) capcity of " \
                             "enrichment facility"}
  double swu_capacity;
  #pragma cyclus var {"default": 1e299, "tooltip": "maximum inventory size", \
                      "doc": "maximum inventory capacity of natural uranium in " \
                             "the enrichment facility"}
  double max_inv_size;
  #pragma cyclus var {"default": 0, "tooltip": "initial uranium reserves", \
                      "doc": "amount of natural uranium stored at the " \
                             "enrichment facility at the beginning of the " \
                             "simulation"}
  double initial_reserves;
  #pragma cyclus var {'derived_init': 'current_swu_capacity = swu_capacity;'}
  double current_swu_capacity;
  #pragma cyclus var {\
    'derived_init': "cyclus::Material::Ptr feed = "\
    "cyclus::Material::CreateUntracked(0, context()->GetRecipe(in_recipe)); "\
    "feed_assay = cyclus::toolkit::UraniumAssay(feed);", \
                      "tooltip": "feed assay", \
                      "doc": "feed assay for the enrichment process"}
  double feed_assay;
  #pragma cyclus var {'capacity': 'max_inv_size'}
  cyclus::toolkit::ResourceBuff inventory; // of natl u
  
  friend class EnrichmentFacilityTest;
/* --- */
};

} // namespace cycamore

#endif // CYCAMORE_MODELS_ENRICHMENTFACILITY_ENRICHMENT_FACILITY_H_
<|MERGE_RESOLUTION|>--- conflicted
+++ resolved
@@ -145,19 +145,6 @@
   /* --- */
   
   /* --- Agent Members --- */
-<<<<<<< HEAD
-///    Each facility is prompted to do its beginning-of-time-step
-///    stuff at the tick of the timer.
-///
-///    @param time is the time to perform the tick
-  virtual void Tick(int time);
-
-///    Each facility is prompted to its end-of-time-step
-///    stuff on the tock of the timer.
-///
-///    @param time is the time to perform the tock
-  virtual void Tock(int time);
-=======
   /**
      Each facility is prompted to do its beginning-of-time-step
      stuff at the tick of the timer.
@@ -173,7 +160,6 @@
      @param time is the time to perform the tock
    */
   virtual void Tock();
->>>>>>> daee2d3f
 
   /// @brief The EnrichmentFacility request Materials of its given
   /// commodity. 
