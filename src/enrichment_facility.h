// enrichment_facility.h
#ifndef CYCAMORE_MODELS_ENRICHMENTFACILITY_ENRICHMENT_FACILITY_H_
#define CYCAMORE_MODELS_ENRICHMENTFACILITY_ENRICHMENT_FACILITY_H_

#include <string>

#include "cyclus.h"

namespace cycamore {
  
/// @class SWUConverter
///
/// @brief The SWUConverter is a simple Converter class for material to
/// determine the amount of SWU required for their proposed enrichment
class SWUConverter : public cyclus::Converter<cyclus::Material> { 
 public:
  SWUConverter(double feed, double tails) : feed_(feed), tails_(tails) {}
  virtual ~SWUConverter() {}

  /// @brief provides a conversion for the SWU required
  virtual double convert(
      cyclus::Material::Ptr m,
      cyclus::Arc const * a = NULL,
      cyclus::ExchangeTranslationContext<cyclus::Material> const * ctx = NULL) const {
    cyclus::toolkit::Assays assays(feed_,
                                   cyclus::toolkit::UraniumAssay(m),
                                   tails_);
    return cyclus::toolkit::SwuRequired(m->quantity(), assays);
  }

  /// @returns true if Converter is a SWUConverter and feed and tails equal
  virtual bool operator==(Converter& other) const {
    SWUConverter* cast = dynamic_cast<SWUConverter*>(&other);
    return cast != NULL &&
    feed_ == cast->feed_ &&
    tails_ == cast->tails_;
  }

 private:
  double feed_, tails_;
};

/// @class NatUConverter
///
/// @brief The NatUConverter is a simple Converter class for material to
/// determine the amount of natural uranium required for their proposed
/// enrichment
class NatUConverter : public cyclus::Converter<cyclus::Material> { 
 public:
  NatUConverter(double feed, double tails) : feed_(feed), tails_(tails) {}
  virtual ~NatUConverter() {}

  /// @brief provides a conversion for the amount of natural Uranium required
  virtual double convert(
      cyclus::Material::Ptr m,
      cyclus::Arc const * a = NULL,
      cyclus::ExchangeTranslationContext<cyclus::Material> const * ctx = NULL) const {
    cyclus::toolkit::Assays assays(feed_,
                                   cyclus::toolkit::UraniumAssay(m),
                                   tails_);
    return cyclus::toolkit::FeedQty(m->quantity(), assays);
  }

  /// @returns true if Converter is a NatUConverter and feed and tails equal
  virtual bool operator==(Converter& other) const {
    NatUConverter* cast = dynamic_cast<NatUConverter*>(&other);
    return cast != NULL &&
    feed_ == cast->feed_ &&
    tails_ == cast->tails_;
  }

 private:
  double feed_, tails_;
};

/**
   @class EnrichmentFacility

   @section introduction Introduction
   The EnrichmentFacility is a simple Agent to agent the enriching of natural
   Uranium in a Cyclus simulation. It requests its input recipe (nominally
   natural Uranium), and produces any amount of enriched Uranium, given the its
   natural uranium inventory constraint and its SWU capacity constraint.

   @section requests Requests   
   The EnrichmentFacility will request from the cyclus::ResourceExchange a
   cyclus::Material whose quantity is its remaining inventory capacity and whose
   composition is that of its input recipe.

   @section acctrade Accepting Trades
   The EnrichmentFacility adds any accepted trades to its inventory.
   
   @section bids Bids
   The EnrichmentFacility will bid on any request for its output commodity. It
   will bid either the request quantity, or the quanity associated with either
   its SWU constraint or natural uranium constraint, whichever is lower.

   @section extrades Executing Trades
   The EnrichmentFacility will execute trades for its output commodity in the
   following manner:
     #. Determine the trade's quantity and product assay
     #. Determine the natural Uranium and SWU requires to create that product
     #. Remove the required quantity of natural Uranium from its inventory
     #. Extract the appropriate composition of enriched Uranium
     #. Send the enriched Uranium as the trade resource
   
   @section gotchas Gotchas
   #. In its current form, the EnrichmentFacility can only accept
   cyclus::Material having the composition of its input recipe. If a
   cyclus::Material of a different composition is sent to it, an exception will
   be thrown.

   #. During the trading phase, an exception will be thrown if either the
   EnrichmentFacility's SWU or inventory constraint is breached.

   @section improvements Improvments   
   The primary improvement to the EnrichmentFacility would be to relax the
   requirement that all input material have the in_recipe composition (i.e.,
   allow different base enrichments of Uranium).

   How would I go about doing so? I'd likely develop an EnrichmentBuffer-type
   class that can be queried as to its SWU and natural Uranium capacity.
 */
class EnrichmentFacility : public cyclus::Facility {
 public:
  /* --- Module Members --- */
  /**
     Constructor for the EnrichmentFacility class
     @param ctx the cyclus context for access to simulation-wide parameters
   */
  EnrichmentFacility(cyclus::Context* ctx);

  /**
     Destructor for the EnrichmentFacility class
   */
  virtual ~EnrichmentFacility();
  
  #pragma cyclus decl
  
  /**
     Print information about this agent
   */
  virtual std::string str();
  /* --- */

  /* --- Facility Members --- */
  /// perform module-specific tasks when entering the simulation 
  virtual void Build(cyclus::Agent* parent);
  /* --- */
  
  /* --- Agent Members --- */
  /**
     Each facility is prompted to do its beginning-of-time-step
     stuff at the tick of the timer.

     @param time is the time to perform the tick
   */
  virtual void Tick(int time);

  /**
     Each facility is prompted to its end-of-time-step
     stuff on the tock of the timer.

     @param time is the time to perform the tock
   */
  virtual void Tock(int time);

  /// @brief The EnrichmentFacility request Materials of its given
  /// commodity. 
  virtual std::set<cyclus::RequestPortfolio<cyclus::Material>::Ptr>
      GetMatlRequests();

  /// @brief The EnrichmentFacility place accepted trade Materials in their
  /// Inventory
  virtual void AcceptMatlTrades(
      const std::vector< std::pair<cyclus::Trade<cyclus::Material>,
      cyclus::Material::Ptr> >& responses);
  
  /// @brief Responds to each request for this facility's commodity.  If a given
  /// request is more than this facility's inventory or SWU capacity, it will
  /// offer its minimum of its capacities.
  virtual std::set<cyclus::BidPortfolio<cyclus::Material>::Ptr>
      GetMatlBids(cyclus::CommodMap<cyclus::Material>::type&
                  commod_requests);
  
  /// @brief respond to each trade with a material enriched to the appropriate
  /// level given this facility's inventory
  ///
  /// @param trades all trades in which this trader is the supplier
  /// @param responses a container to populate with responses to each trade
  virtual void GetMatlTrades(
    const std::vector< cyclus::Trade<cyclus::Material> >& trades,
    std::vector<std::pair<cyclus::Trade<cyclus::Material>,
    cyclus::Material::Ptr> >& responses);
  /* --- */

  /* --- EnrichmentFacility Members --- */
  /**
     @brief Determines if a particular material is a valid request to respond
     to.  Valid requests must contain U235 and U238 and must have a relative
     U235-to-U238 ratio less than this facility's tails_assay().
     @return true if the above description is met by the material
  */
  bool ValidReq(const cyclus::Material::Ptr mat);

  inline void in_commodity(std::string in_com) { in_commod = in_com; }

  inline std::string in_commodity() const { return in_commod; }

  inline void out_commodity(std::string out_com) { 
    out_commod = out_com;
  }

  inline std::string out_commodity() const { return out_commod; }

  inline void InRecipe(std::string in_rec) { in_recipe = in_rec; }

  inline std::string InRecipe() const { return in_recipe; }

  inline void SetMaxInventorySize(double size) {
    max_inv_size = size;
    inventory.set_capacity(size);
  }

  inline double MaxInventorySize() const { return inventory.capacity(); }

  inline double InventorySize() const { return inventory.quantity(); }

  inline void FeedAssay(double assay) { feed_assay = assay; }

  inline double FeedAssay() const { return feed_assay; }

  inline void TailsAssay(double assay) { tails_assay = assay; }

  inline double TailsAssay() const { return tails_assay; }

  inline void SwuCapacity(double capacity) {
    swu_capacity = capacity;
    current_swu_capacity = swu_capacity;
  }

  inline double SwuCapacity() const { return swu_capacity; }

  inline double CurrentSwuCapacity() const { return current_swu_capacity; }

  /// @brief this facility's initial conditions
  inline void  InitialReserves(double qty) { initial_reserves = qty; }
  inline double InitialReserves() const { return initial_reserves; }

 private:
  /**
     @brief adds a material into the natural uranium inventory
     @throws if the material is not the same composition as the in_recipe
   */
  void AddMat_(cyclus::Material::Ptr mat);

  /**
     @brief generates a request for this facility given its current state. The
     quantity of the material will be equal to the remaining inventory size.
   */
  cyclus::Material::Ptr Request_();
  
  /**
     @brief Generates a material offer for a given request. The response
     composition will be comprised only of U235 and U238 at their relative ratio
     in the requested material. The response quantity will be the same as the
     requested commodity.

     @param req the requested material being responded to
   */
  cyclus::Material::Ptr Offer_(cyclus::Material::Ptr req);

  /**
   */
  cyclus::Material::Ptr Enrich_(cyclus::Material::Ptr mat, double qty);

  /**
     @brief records and enrichment with the cyclus::Recorder
   */
  void RecordEnrichment_(double natural_u, double swu);

  #pragma cyclus var {}
  std::string in_commod;
  #pragma cyclus var {}
  std::string out_commod;
  #pragma cyclus var {}
  std::string in_recipe;

  #pragma cyclus var {"default": 0.03}
  double tails_assay;
  #pragma cyclus var {"default": 1e299}
  double swu_capacity;
  #pragma cyclus var {"default": 1e299}
  double max_inv_size;
  #pragma cyclus var {"default": 0}
  double initial_reserves;
  #pragma cyclus var {'derived_init': 'current_swu_capacity = swu_capacity;'}
  double current_swu_capacity;
  #pragma cyclus var {\
    'derived_init': "cyclus::Material::Ptr feed = "\
<<<<<<< HEAD
    "cyclus::Material::CreateUntracked(0, context()->GetRecipe(in_recipe)); "\
    "feed_assay = cyclus::enrichment::UraniumAssay(feed);"}
  double feed_assay;
  #pragma cyclus var {'capacity': 'max_inv_size'}
  cyclus::ResourceBuff inventory; // of natl u
=======
    "cyclus::Material::CreateUntracked(0, context()->GetRecipe(in_recipe_)); "\
    "feed_assay_ = cyclus::toolkit::UraniumAssay(feed);"}
  double feed_assay_;
  #pragma cyclus var {'capacity': 'max_inv_size_'}
  cyclus::toolkit::ResourceBuff inventory_; // of natl u
>>>>>>> 23e8dfce
  
  friend class EnrichmentFacilityTest;
/* --- */
};

} // namespace cycamore

#endif // CYCAMORE_MODELS_ENRICHMENTFACILITY_ENRICHMENT_FACILITY_H_
<|MERGE_RESOLUTION|>--- conflicted
+++ resolved
@@ -298,19 +298,11 @@
   double current_swu_capacity;
   #pragma cyclus var {\
     'derived_init': "cyclus::Material::Ptr feed = "\
-<<<<<<< HEAD
     "cyclus::Material::CreateUntracked(0, context()->GetRecipe(in_recipe)); "\
-    "feed_assay = cyclus::enrichment::UraniumAssay(feed);"}
+    "feed_assay = cyclus::toolkit::UraniumAssay(feed);"}
   double feed_assay;
   #pragma cyclus var {'capacity': 'max_inv_size'}
-  cyclus::ResourceBuff inventory; // of natl u
-=======
-    "cyclus::Material::CreateUntracked(0, context()->GetRecipe(in_recipe_)); "\
-    "feed_assay_ = cyclus::toolkit::UraniumAssay(feed);"}
-  double feed_assay_;
-  #pragma cyclus var {'capacity': 'max_inv_size_'}
-  cyclus::toolkit::ResourceBuff inventory_; // of natl u
->>>>>>> 23e8dfce
+  cyclus::toolkit::ResourceBuff inventory; // of natl u
   
   friend class EnrichmentFacilityTest;
 /* --- */
