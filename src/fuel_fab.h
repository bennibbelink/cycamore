#ifndef CYCAMORE_SRC_FUEL_FAB_H_
#define CYCAMORE_SRC_FUEL_FAB_H_

#include <string>
#include "cyclus.h"
#include "cycamore_version.h"

namespace cycamore {

/// FuelFab takes in 2 streams of material and mixes them in ratios in order to
/// supply material that matches some neutronics properties of reqeusted
/// material.  It uses an equivalence type method [1]
/// inspired by a similar approach in the COSI fuel cycle simulator.
///
/// The FuelFab has 3 input inventories: fissile stream, filler stream, and an
/// optional top-up inventory.  All materials received into each inventory are
/// always combined into a single material (i.e. a single fissile material, a
/// single filler material, etc.).  The input streams and requested fuel
/// composition are each assigned weights based on summing:
///
///     N * (p_i - p_U238) / (p_Pu239 - p_U238)
///
/// for each nuclide where:
///
///     - p = nu*sigma_f - sigma_a   for the nuclide
///     - p_U238 is p for pure U238
///     - p_Pu239 is p for pure Pu239
///     - N is the nuclide's atom fraction
///     - nu is the average # neutrons per fission
///     - sigma_f is the microscopic fission cross-section
///     - sigma_a is the microscopic neutron absorption cross-section
///
/// The cross sections are from the simple cross section library in PyNE. They
/// can be set to either a thermal or fast neutron spectrum.  A linear
/// interpolation is performed using the weights of the fissile, filler, and
/// target streams. The interpolation is used to compute a mixing ratio of the
/// input streams that matches the target weight.  In the event that the target
/// weight is higher than the fissile stream weight, the FuelFab will attempt
/// to use the top-up and fissile input streams together instead of the fissile
/// and filler streams.  All supplied material will always have the same weight
/// as the requested material.
///
/// The supplying of mixed material is constrained by available inventory
/// quantities and a per time step throughput limit.  Requests for fuel
/// material larger than the throughput can never be met.  Fissile inventory
/// can be requested/received via one or more commodities.  The DRE request
/// preference for each of these commodities can also optionally be specified.
/// By default, the top-up inventory size is zero, and it is not used for
/// mixing.
///
/// @code
/// [1] Baker, A. R., and R. W. Ross. "Comparison of the value of plutonium and
///     uranium isotopes in fast reactors." Proceedings of the Conference on
///     Breeding. Economics, and Safety in Large Fast Power Reactors. 1963.
/// @endcode
class FuelFab 
  : public cyclus::Facility,
    public cyclus::toolkit::Position {
#pragma cyclus note { \
"niche": "fabrication", \
"doc": \
  "FuelFab takes in 2 streams of material and mixes them in ratios in order to" \
  " supply material that matches some neutronics properties of reqeusted" \
  " material.  It uses an equivalence type method [1]" \
  " inspired by a similar approach in the COSI fuel cycle simulator." \
  "\n\n" \
  "The FuelFab has 3 input inventories: fissile stream, filler stream, and an" \
  " optional top-up inventory.  All materials received into each inventory are" \
  " always combined into a single material (i.e. a single fissile material, a" \
  " single filler material, etc.).  The input streams and requested fuel" \
  " composition are each assigned weights based on summing:" \
  "\n\n" \
  "    N * (p_i - p_U238) / (p_Pu239 - p_U238)" \
  "\n\n" \
  "for each nuclide where:" \
  "\n" \
  "\n    - p = nu*sigma_f - sigma_a   for the nuclide" \
  "\n    - p_U238 is p for pure U238" \
  "\n    - p_Pu239 is p for pure Pu239" \
  "\n    - N is the nuclide's atom fraction" \
  "\n    - nu is the average # neutrons per fission" \
  "\n    - sigma_f is the microscopic fission cross-section" \
  "\n    - sigma_a is the microscopic neutron absorption cross-section" \
  "\n\n" \
  "The cross sections are from the simple cross section library in PyNE. They" \
  " can be set to either a thermal or fast neutron spectrum.  A linear" \
  " interpolation is performed using the weights of the fissile, filler, and" \
  " target streams. The interpolation is used to compute a mixing ratio of the" \
  " input streams that matches the target weight.  In the event that the target" \
  " weight is higher than the fissile stream weight, the FuelFab will attempt" \
  " to use the top-up and fissile input streams together instead of the fissile" \
  " and filler streams.  All supplied material will always have the same weight" \
  " as the requested material." \
  "\n\n" \
  "The supplying of mixed material is constrained by available inventory" \
  " quantities and a per time step throughput limit.  Requests for fuel" \
  " material larger than the throughput can never be met.  Fissile inventory" \
  " can be requested/received via one or more commodities.  The DRE request" \
  " preference for each of these commodities can also optionally be specified." \
  " By default, the top-up inventory size is zero, and it is not used for" \
  " mixing. " \
  "\n\n" \
  "[1] Baker, A. R., and R. W. Ross. \"Comparison of the value of plutonium and" \
  "    uranium isotopes in fast reactors.\" Proceedings of the Conference on" \
  "    Breeding. Economics, and Safety in Large Fast Power Reactors. 1963." \
  "", \
}
 public:
  FuelFab(cyclus::Context* ctx);
  virtual ~FuelFab(){};

  virtual std::string version() { return CYCAMORE_VERSION; }

#pragma cyclus

  virtual void Tick(){};
  virtual void Tock(){};
  virtual void EnterNotify();

  virtual std::set<cyclus::BidPortfolio<cyclus::Material>::Ptr> GetMatlBids(
      cyclus::CommodMap<cyclus::Material>::type& commod_requests);

  virtual void GetMatlTrades(
      const std::vector<cyclus::Trade<cyclus::Material> >& trades,
      std::vector<std::pair<cyclus::Trade<cyclus::Material>,
                            cyclus::Material::Ptr> >& responses);

  virtual void AcceptMatlTrades(const std::vector<std::pair<
      cyclus::Trade<cyclus::Material>, cyclus::Material::Ptr> >& responses);

  virtual std::set<cyclus::RequestPortfolio<cyclus::Material>::Ptr>
  GetMatlRequests();

 private:
  #pragma cyclus var { \
    "doc": "Ordered list of commodities on which to requesting filler stream material.", \
    "uilabel": "Filler Stream Commodities", \
    "uitype": ["oneormore", "incommodity"], \
  }
  std::vector<std::string> fill_commods;
  #pragma cyclus var { \
    "default": [], \
    "uilabel": "Filler Stream Preferences", \
    "doc": "Filler stream commodity request preferences for each of the given filler commodities (same order)." \
           " If unspecified, default is to use 1.0 for all preferences.", \
  }
  std::vector<double> fill_commod_prefs;
  #pragma cyclus var { \
    "doc": "Name of recipe to be used in filler material stream requests.", \
    "uilabel": "Filler Stream Recipe", \
    "uitype": "inrecipe", \
  }
  std::string fill_recipe;
  #pragma cyclus var { \
    "doc": "Size of filler material stream inventory.", \
    "uilabel": "Filler Stream Inventory Capacity", \
    "units": "kg", \
  }
  double fill_size;
  #pragma cyclus var {"capacity": "fill_size"}
  cyclus::toolkit::ResBuf<cyclus::Material> fill;

  #pragma cyclus var { \
    "doc": "Ordered list of commodities on which to requesting fissile stream material.", \
    "uilabel": "Fissile Stream Commodities", \
    "uitype": ["oneormore", "incommodity"], \
  }
  std::vector<std::string> fiss_commods;
  #pragma cyclus var { \
    "default": [], \
    "uilabel": "Fissile Stream Preferences", \
    "doc": "Fissile stream commodity request preferences for each of the given fissile commodities (same order)." \
           " If unspecified, default is to use 1.0 for all preferences.", \
  }
  std::vector<double> fiss_commod_prefs;
  #pragma cyclus var { \
    "doc": "Name for recipe to be used in fissile stream requests." \
           " Empty string results in use of an empty dummy recipe.", \
    "uitype": "inrecipe", \
    "uilabel": "Fissile Stream Recipe", \
    "default": "", \
  }
  std::string fiss_recipe;
  #pragma cyclus var { \
    "doc": "Size of fissile material stream inventory.", \
    "uilabel": "Fissile Stream Inventory Capacity", \
    "units": "kg", \
  }
  double fiss_size;
  #pragma cyclus var {"capacity": "fiss_size"}
  cyclus::toolkit::ResBuf<cyclus::Material> fiss;

  #pragma cyclus var { \
    "doc": "Commodity on which to request material for top-up stream." \
           " This MUST be set if 'topup_size > 0'.", \
    "uilabel": "Top-up Stream Commodity", \
    "default": "", \
    "uitype": "incommodity", \
  }
  std::string topup_commod;
  #pragma cyclus var { \
    "doc": "Top-up material stream request preference.", \
    "uilabel": "Top-up Stream Preference", \
    "default": 1.0, \
  }
  double topup_pref; // default must be in range (0, cyclus::kDefaultPref)

  #pragma cyclus var { \
    "doc": "Name of recipe to be used in top-up material stream requests." \
           " This MUST be set if 'topup_size > 0'.", \
    "uilabel": "Top-up Stream Recipe", \
    "uitype": "inrecipe", \
    "default": "", \
  }
  std::string topup_recipe;
  #pragma cyclus var { \
    "doc": "Size of top-up material stream inventory.", \
    "uilabel": "Top-up Stream Inventory Capacity", \
    "units": "kg", \
    "default": 0, \
  }
  double topup_size;
  #pragma cyclus var {"capacity": "topup_size"}
  cyclus::toolkit::ResBuf<cyclus::Material> topup;

  #pragma cyclus var { \
    "doc": "Commodity on which to offer/supply mixed fuel material.", \
    "uilabel": "Output Commodity", \
    "uitype": "outcommodity", \
  }
  std::string outcommod;

  #pragma cyclus var { \
    "doc": "Maximum number of kg of fuel material that can be supplied per time step.", \
    "uilabel": "Maximum Throughput", \
    "units": "kg", \
    "default": 1e299, \
    "uitype": "range", \
    "range": [0.0, 1e299], \
  }
  double throughput;

  #pragma cyclus var {		\
    "uilabel": "Spectrum type", \
    "uitype": "combobox", \
    "categorical": ["fission_spectrum_ave", "thermal"], \
    "doc": "The type of cross-sections to use for composition property calculation." \
           " Use 'fission_spectrum_ave' for fast reactor compositions or 'thermal' for thermal reactors.", \
  }
  std::string spectrum;

  // intra-time-step state - no need to be a state var
  // map<request, inventory name>
  std::map<cyclus::Request<cyclus::Material>*, std::string> req_inventories_;

<<<<<<< HEAD
=======
  /////////// position toolkit ///////////
  #pragma cyclus var { \
    "default": 0.0, \
    "uilabel": "Geographical latitude in degrees as a double", \
    "doc": "Latitude of the agent's geographical position. The value should " \
           "be expressed in degrees as a double." \
  }
  double latitude;

  #pragma cyclus var { \
    "default": 0.0, \
    "uilabel": "Geographical longitude in degrees as a double", \
    "doc": "Longitude of the agent's geographical position. The value should " \
           "be expressed in degrees as a double." \
  }
  double longitude;

  cyclus::toolkit::Position coordinates;

  /// Records a reactors latitude and longitude to the output db
  void RecordPosition();
>>>>>>> e615d94a
};

double CosiWeight(cyclus::Composition::Ptr c, const std::string& spectrum);
bool ValidWeights(double w_low, double w_tgt, double w_high);
double LowFrac(double w_low, double w_tgt, double w_high, double eps = 1e-6);
double HighFrac(double w_low, double w_tgt, double w_high, double eps = 1e-6);
double AtomToMassFrac(double atomfrac, cyclus::Composition::Ptr c1, cyclus::Composition::Ptr c2);

} // namespace cycamore


#endif  // CYCAMORE_SRC_FUEL_FAB_H_<|MERGE_RESOLUTION|>--- conflicted
+++ resolved
@@ -253,8 +253,6 @@
   // map<request, inventory name>
   std::map<cyclus::Request<cyclus::Material>*, std::string> req_inventories_;
 
-<<<<<<< HEAD
-=======
   /////////// position toolkit ///////////
   #pragma cyclus var { \
     "default": 0.0, \
@@ -276,7 +274,6 @@
 
   /// Records a reactors latitude and longitude to the output db
   void RecordPosition();
->>>>>>> e615d94a
 };
 
 double CosiWeight(cyclus::Composition::Ptr c, const std::string& spectrum);
