--- conflicted
+++ resolved
@@ -97,17 +97,6 @@
   /* --- */
 
   /* --- Agent Members --- */
-<<<<<<< HEAD
-///    The Sink can handle the Tick.
-///
-///    @param time the current simulation time.
-  virtual void Tick(int time);
-
-///    The Sink can handle the Tock.
-///
-///    @param time the current simulation time.
-  virtual void Tock(int time);
-=======
   /**
      The Sink can handle the Tick.
 
@@ -121,7 +110,6 @@
      @param time the current simulation time.
    */
   virtual void Tock();
->>>>>>> daee2d3f
 
   /// @brief SinkFacilities request Materials of their given commodity. Note
   /// that it is assumed the Sink operates on a single resource type!
