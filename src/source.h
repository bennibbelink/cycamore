--- conflicted
+++ resolved
@@ -110,26 +110,14 @@
 ///     Each facility is prompted to do its beginning-of-time-step
 ///     stuff at the tick of the timer.
 
-<<<<<<< HEAD
 ///     @param time is the time to perform the tick
-  virtual void Tick(int time);
-=======
-     @param time is the time to perform the tick
-   */
   virtual void Tick();
->>>>>>> daee2d3f
 
 ///     Each facility is prompted to its end-of-time-step
 ///     stuff on the tock of the timer.
 
-<<<<<<< HEAD
 ///     @param time is the time to perform the tock
-  virtual void Tock(int time);
-=======
-     @param time is the time to perform the tock
-   */
   virtual void Tock();
->>>>>>> daee2d3f
   
   /// @brief Responds to each request for this source facility's commodity.
   /// If a given request is more than this facility's capacity, it will offer
