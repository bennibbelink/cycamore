--- conflicted
+++ resolved
@@ -14,16 +14,10 @@
   TestProducer();
   virtual ~TestProducer();
 
-<<<<<<< HEAD
   void cloneModuleMembersFrom(FacilityModel* source) {};
   void handleTock(int time){};
   void handleTick(int time){};
-=======
-  void handleTick(int time) {}
-  void handleTock(int time) {}
-  void cloneModuleMembersFrom(FacilityModel*) {}
 
->>>>>>> adbab667
   void receiveMessage(msg_ptr msg) {
     msg->setDir(DOWN_MSG);
   }
