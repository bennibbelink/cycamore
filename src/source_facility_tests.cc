// source_facility_tests.cc
#include <gtest/gtest.h>

#include <sstream>

#include "cyc_limits.h"
#include "resource_helpers.h"
#include "test_context.h"

#include "source_facility_tests.h"

//- - - - - - - - - - - - - - - - - - - - - - - - - - - - - - - - - -
void SourceFacilityTest::SetUp() {
  src_facility = new cycamore::SourceFacility(tc.get());
  trader = tc.trader();
  InitParameters();
  SetUpSourceFacility();
}

//- - - - - - - - - - - - - - - - - - - - - - - - - - - - - - - - - -
void SourceFacilityTest::TearDown() {
  delete src_facility;
}

//- - - - - - - - - - - - - - - - - - - - - - - - - - - - - - - - - -
void SourceFacilityTest::InitParameters() {
  commod = "commod";
  recipe_name = "recipe";
  capacity = 5; // some magic number..

  recipe = cyclus::Composition::CreateFromAtom(cyclus::CompMap());
  tc.get()->AddRecipe(recipe_name, recipe);
}

//- - - - - - - - - - - - - - - - - - - - - - - - - - - - - - - - - -
void SourceFacilityTest::SetUpSourceFacility() {
  src_facility->commodity(commod);
  src_facility->recipe(recipe_name);
  src_facility->Capacity(capacity);
}

//- - - - - - - - - - - - - - - - - - - - - - - - - - - - - - - - - - - - -
TEST_F(SourceFacilityTest, InitialState) {
  EXPECT_EQ(src_facility->Capacity(), capacity);
  EXPECT_EQ(src_facility->commodity(), commod);
  EXPECT_EQ(src_facility->recipe(), recipe_name);
  EXPECT_EQ(src_facility->CurrentCapacity(), capacity);
}

//- - - - - - - - - - - - - - - - - - - - - - - - - - - - - - - - - -
<<<<<<< HEAD
TEST_F(SourceFacilityTest, DISABLED_XMLInit) {
  std::stringstream ss;
  ss << "<start>"
     << "<name>fooname</name>"
     << "<agent>"
     << "<UNSPECIFIED>"
     << "<output>"
     << "  <outcommodity>" << commod << "</outcommodity>"
     << "  <output_capacity>" << capacity << "</output_capacity>"
     << "  <recipe>" << recipe_name << "</recipe>"
     << "</output>"
     << "</UNSPECIFIED>"
     << "</agent>"
     << "</start>";

  cyclus::XMLParser p;
  p.Init(ss);
  cyclus::InfileTree engine(p);
  cycamore::SourceFacility fac(tc.get());

  //EXPECT_NO_THROW(fac.InitFrom(&engine););
  EXPECT_EQ(fac.Capacity(), capacity);
  EXPECT_EQ(fac.commodity(), commod);
  EXPECT_EQ(fac.recipe(), recipe_name);
  EXPECT_EQ(fac.CurrentCapacity(), capacity);
}

//- - - - - - - - - - - - - - - - - - - - - - - - - - - - - - - - - -
=======
>>>>>>> 23e8dfce
TEST_F(SourceFacilityTest, Clone) {
  cyclus::Context* ctx = tc.get();
  cycamore::SourceFacility* cloned_fac = dynamic_cast<cycamore::SourceFacility*>
                                         (src_facility->Clone());

  EXPECT_EQ(src_facility->commodity(), cloned_fac->commodity());
  EXPECT_EQ(src_facility->Capacity(), cloned_fac->Capacity());
  EXPECT_EQ(src_facility->recipe(), cloned_fac->recipe());
  EXPECT_EQ(src_facility->Capacity(), cloned_fac->CurrentCapacity());

  delete cloned_fac;
}

//- - - - - - - - - - - - - - - - - - - - - - - - - - - - - - - - - -
TEST_F(SourceFacilityTest, Print) {
  EXPECT_NO_THROW(std::string s = src_facility->str());
}

//- - - - - - - - - - - - - - - - - - - - - - - - - - - - - - - - - -
TEST_F(SourceFacilityTest, GetOffer) {
  using cyclus::Material;
  
  double qty = capacity - 1;
  Material::Ptr mat = cyclus::NewBlankMaterial(qty);
  Material::Ptr obs_mat = src_facility->GetOffer(mat);
  EXPECT_EQ(obs_mat->quantity(), qty);
  EXPECT_EQ(obs_mat->comp(), recipe);
  
  qty = capacity + 1;
  mat = cyclus::NewBlankMaterial(qty);
  obs_mat = src_facility->GetOffer(mat);
  EXPECT_EQ(obs_mat->quantity(), capacity);
  EXPECT_EQ(obs_mat->comp(), recipe);

  qty = capacity;
  mat = cyclus::NewBlankMaterial(qty);
  obs_mat = src_facility->GetOffer(mat);
  EXPECT_EQ(obs_mat->quantity(), capacity);
  EXPECT_EQ(obs_mat->comp(), recipe);
}

//- - - - - - - - - - - - - - - - - - - - - - - - - - - - - - - - - -
TEST_F(SourceFacilityTest, AddBids) {
  using cyclus::Bid;
  using cyclus::BidPortfolio;
  using cyclus::CapacityConstraint;
  using cyclus::ExchangeContext;
  using cyclus::Material;
  
  int nreqs = 5;
  
  boost::shared_ptr< cyclus::ExchangeContext<Material> >
      ec = GetContext(nreqs, commod);
  
  std::set<BidPortfolio<Material>::Ptr> ports =
      src_facility->GetMatlBids(ec.get()->commod_requests);

  ASSERT_TRUE(ports.size() > 0);
  EXPECT_EQ(ports.size(), 1);

  BidPortfolio<Material>::Ptr port = *ports.begin();
  EXPECT_EQ(port->bidder(), src_facility);
  EXPECT_EQ(port->bids().size(), nreqs);
  
  const std::set< CapacityConstraint<Material> >& constrs = port->constraints();
  ASSERT_TRUE(constrs.size() > 0);
  EXPECT_EQ(constrs.size(), 1);
  EXPECT_EQ(*constrs.begin(), CapacityConstraint<Material>(capacity));  
}

//- - - - - - - - - - - - - - - - - - - - - - - - - - - - - - - - - -
TEST_F(SourceFacilityTest, Response) {
  using cyclus::Bid;
  using cyclus::Material;
  using cyclus::Request;
  using cyclus::Trade;
  using test_helpers::get_mat;
  
  std::vector< cyclus::Trade<cyclus::Material> > trades;
  std::vector<std::pair<cyclus::Trade<cyclus::Material>,
                        cyclus::Material::Ptr> > responses;

  // Null response
  EXPECT_NO_THROW(src_facility->GetMatlTrades(trades, responses));
  EXPECT_EQ(responses.size(), 0);

  double qty = capacity / 3;
  Request<Material>* request =
      Request<Material>::Create(get_mat(), trader, commod);
  Bid<Material>* bid =
      Bid<Material>::Create(request, get_mat(), src_facility);

  Trade<Material> trade(request, bid, qty);
  trades.push_back(trade);

  // 1 trade
  ASSERT_EQ(src_facility->CurrentCapacity(), capacity);
  src_facility->GetMatlTrades(trades, responses);
  EXPECT_EQ(responses.size(), 1);
  EXPECT_EQ(responses[0].second->quantity(), qty);
  EXPECT_EQ(responses[0].second->comp(), recipe);

  // 2 trades, total qty = capacity
  ASSERT_DOUBLE_EQ(src_facility->CurrentCapacity(), capacity - qty);
  ASSERT_GT(src_facility->CurrentCapacity() - 2 * qty, -1 * cyclus::eps());
  trades.push_back(trade);
  responses.clear();
  EXPECT_NO_THROW(src_facility->GetMatlTrades(trades, responses));
  EXPECT_EQ(responses.size(), 2);
  ASSERT_TRUE(cyclus::AlmostEq(src_facility->CurrentCapacity(), 0));

  // too much qty, capn!
  EXPECT_THROW(src_facility->GetMatlTrades(trades, responses),
               cyclus::ValueError);
  
  // reset!
  src_facility->Tick(1);
<<<<<<< HEAD
  ASSERT_DOUBLE_EQ(src_facility->CurrentCapacity(), capacity);
=======
  ASSERT_DOUBLE_EQ(src_facility->current_capacity(), capacity);

  delete request;
  delete bid;
>>>>>>> 23e8dfce
}

//- - - - - - - - - - - - - - - - - - - - - - - - - - - - - - - - - -
boost::shared_ptr< cyclus::ExchangeContext<cyclus::Material> >
SourceFacilityTest::GetContext(int nreqs, std::string commod) {
  using cyclus::Material;
  using cyclus::Request;
  using cyclus::ExchangeContext;
  using test_helpers::get_mat;
  
  double qty = 3;
  boost::shared_ptr< ExchangeContext<Material> >
      ec(new ExchangeContext<Material>());
  for (int i = 0; i < nreqs; i++) {
    ec->AddRequest(Request<Material>::Create(get_mat(), trader, commod));
  }
  return ec;
}

//- - - - - - - - - - - - - - - - - - - - - - - - - - - - - - - - - - - - -
cyclus::Agent* SourceFacilityConstructor(cyclus::Context* ctx) {
  return new cycamore::SourceFacility(ctx);
}

//- - - - - - - - - - - - - - - - - - - - - - - - - - - - - - - - - -
INSTANTIATE_TEST_CASE_P(SourceFac, FacilityTests,
                        Values(&SourceFacilityConstructor));
INSTANTIATE_TEST_CASE_P(SourceFac, AgentTests,
                        Values(&SourceFacilityConstructor));<|MERGE_RESOLUTION|>--- conflicted
+++ resolved
@@ -48,37 +48,6 @@
 }
 
 //- - - - - - - - - - - - - - - - - - - - - - - - - - - - - - - - - -
-<<<<<<< HEAD
-TEST_F(SourceFacilityTest, DISABLED_XMLInit) {
-  std::stringstream ss;
-  ss << "<start>"
-     << "<name>fooname</name>"
-     << "<agent>"
-     << "<UNSPECIFIED>"
-     << "<output>"
-     << "  <outcommodity>" << commod << "</outcommodity>"
-     << "  <output_capacity>" << capacity << "</output_capacity>"
-     << "  <recipe>" << recipe_name << "</recipe>"
-     << "</output>"
-     << "</UNSPECIFIED>"
-     << "</agent>"
-     << "</start>";
-
-  cyclus::XMLParser p;
-  p.Init(ss);
-  cyclus::InfileTree engine(p);
-  cycamore::SourceFacility fac(tc.get());
-
-  //EXPECT_NO_THROW(fac.InitFrom(&engine););
-  EXPECT_EQ(fac.Capacity(), capacity);
-  EXPECT_EQ(fac.commodity(), commod);
-  EXPECT_EQ(fac.recipe(), recipe_name);
-  EXPECT_EQ(fac.CurrentCapacity(), capacity);
-}
-
-//- - - - - - - - - - - - - - - - - - - - - - - - - - - - - - - - - -
-=======
->>>>>>> 23e8dfce
 TEST_F(SourceFacilityTest, Clone) {
   cyclus::Context* ctx = tc.get();
   cycamore::SourceFacility* cloned_fac = dynamic_cast<cycamore::SourceFacility*>
@@ -196,14 +165,10 @@
   
   // reset!
   src_facility->Tick(1);
-<<<<<<< HEAD
   ASSERT_DOUBLE_EQ(src_facility->CurrentCapacity(), capacity);
-=======
-  ASSERT_DOUBLE_EQ(src_facility->current_capacity(), capacity);
 
   delete request;
   delete bid;
->>>>>>> 23e8dfce
 }
 
 //- - - - - - - - - - - - - - - - - - - - - - - - - - - - - - - - - -
