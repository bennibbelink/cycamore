// sink_facility.h
#ifndef CYCAMORE_MODELS_SINK_FACILITY_H_
#define CYCAMORE_MODELS_SINK_FACILITY_H_

#include <algorithm>
#include <string>
#include <utility>
#include <vector>

#include "cyclus.h"

namespace cycamore {

class Context;
  
/**
   @class SinkFacility
   This cyclus::Facility requests a finite amount of its input commodity.
   It offers nothing.

   The SinkFacility class inherits from the cyclus::Facility class and is
   dynamically loaded by the Agent class when requested.

   @section intro Introduction
   The SinkFacility is a facility type in *Cyclus* capable of accepting
   a finite or infinite quantity of some commodity produced in the
   simulation. A SinkFacility requests an amount of that commodity from
   the appropriate market. It then receives that commodity when the
   market issues an order that the request has been matched with a
   corresponding offer.
   @section agentparams Agent Parameters
   SinkFacility behavior is comprehensively defined by the following
   parameters:
   - double capacity: The acceptance capacity of the facility (units
   vary, but typically kg/month). Capacity is infinite if a positive
   value is provided.
   - int startDate: The date on which the facility begins to operate
   (months). - int lifeTime: The length of time that the facility
   operates (months). - std::string inCommod: The commodity type this
   facility accepts.
   @section optionalparams Optional Parameters
   SinkFacility behavior may also be specified with the following
   optional parameters which have default values listed here.
   - double capacityFactor: The ratio of actual acceptance capacity to
   the rated acceptance capacity. Default is 1 (actual/rated).
   - double AvailFactor: The percent of time the facility operates at
   its capacity factor. Default is 100%.
   - double capitalCost: The cost of constructing and commissioning this
   facility. Default is 0 ($).
   - double opCost: The annual cost of operation and maintenance of this
   facility. Default is 0 ($/year).
   - int constrTime: The number of months it takes to construct and
   commission this facility. Default is 0 (months).
   - int decomTime: The number of months it takes to deconstruct and
   decommission this facility. Default is 0 (months).
   - Inst* inst: The institution responsible for this facility.
   - string name: A non-generic name for this facility.

   @section detailed Detailed Behavior
   @subsection finite If Finite Capacity:
   The SinkFacility starts operation when the simulation reaches the
   month specified as the startDate. It immediately begins to request
   the inCommod commodity type at the rate defined by the SinkFacility
   capacity. If a request is matched with an offer from another
   facility, the SinkFacility executes that order by adding that
   quantity to its stocks. When the simulation time equals the startDate
   plus the lifeTime, the facility ceases to operate.

   @subsection infinite If Infinite Capacity:
   The SinkFacility starts operation when the simulation reaches the
   month specified as the startDate. Each month the SinkFacility
   requests an infinite amount of the inCommod commodity from the
   appropriate market. If there is a corresponding offer for that
   commodity type from another facility, the SinkFacility executes that
   order by adding that quantity to its stocks. When the simulation time
   equals the startDate plus the lifeTime, the facility ceases to
   operate.
   @subsection question Question:
   What is the best way to allow requests of an infinite amount of
   material on a market?
 */
class SinkFacility : public cyclus::Facility  {
 public:
  /* --- Module Members --- */
  /**
     Constructor for the SinkFacility class.
     @param ctx the cyclus context for access to simulation-wide parameters
  */
  SinkFacility(cyclus::Context* ctx);

  /**
     Destructor for the SinkFacility class.
  */
  virtual ~SinkFacility();

  #pragma cyclus decl

  /**
     A verbose printer for the Sink Facility.
   */
  virtual std::string str();
  /* --- */

  /* --- Agent Members --- */
  /**
     The SinkFacility can handle the Tick.

     @param time the current simulation time.
   */
  virtual void Tick(int time);

  /**
     The SinkFacility can handle the Tock.

     @param time the current simulation time.
   */
  virtual void Tock(int time);

  /// @brief SinkFacilities request Materials of their given commodity. Note
  /// that it is assumed the SinkFacility operates on a single resource type!
  virtual std::set<cyclus::RequestPortfolio<cyclus::Material>::Ptr>
      GetMatlRequests();
  
  /// @brief SinkFacilities request Products of their given
  /// commodity. Note that it is assumed the SinkFacility operates on a single
  /// resource type!
  virtual std::set<cyclus::RequestPortfolio<cyclus::Product>::Ptr>
      GetGenRsrcRequests();

  /// @brief SinkFacilities place accepted trade Materials in their Inventory
  virtual void AcceptMatlTrades(
      const std::vector< std::pair<cyclus::Trade<cyclus::Material>,
      cyclus::Material::Ptr> >& responses);

  /// @brief SinkFacilities place accepted trade Materials in their Inventory
  virtual void AcceptGenRsrcTrades(
      const std::vector< std::pair<cyclus::Trade<cyclus::Product>,
      cyclus::Product::Ptr> >& responses);
  /* --- */

  /* --- SinkFacility Members --- */
  /**
     add a commodity to the set of input commodities
     @param name the commodity name
   */
  inline void AddCommodity(std::string name) { in_commods.push_back(name); }

  /**
     sets the size of the storage inventory for received material
     @param size the storage size
   */
  inline void SetMaxInventorySize(double size) {
    max_inv_size = size;
    inventory.set_capacity(size);
  }

  /// @return the maximum inventory storage size
  inline double MaxInventorySize() const { return inventory.capacity(); }

  /// @return the current inventory storage size
  inline double InventorySize() const { return inventory.quantity(); }

  /**
     determines the amount to request
   */
  inline double RequestAmt() const {
    return std::min(capacity, std::max(0.0, inventory.space()));
  }
    
  /**
     sets the capacity of a material generated at any given time step
     @param capacity the reception capacity
   */
  inline void Capacity(double cap) { capacity = cap; }

  /// @return the reception capacity at any given time step
  inline double Capacity() const { return capacity; }

  /// @return the input commodities
  inline const std::vector<std::string>&
      input_commodities() const { return in_commods; }

 private: 
  /**
     all facilities must have at least one input commodity
   */
  #pragma cyclus var {}
  std::vector<std::string> in_commods;

  /**
     monthly acceptance capacity
   */
  #pragma cyclus var {"default": 1e299}
  double capacity;

  /**
     commodity price
   */
  #pragma cyclus var {}
  double commod_price;

  /**
     max inventory size
   */
  #pragma cyclus var {"default": 1e299}
  double max_inv_size;

  /**
     this facility holds material in storage.
   */
<<<<<<< HEAD
  #pragma cyclus var {'capacity': 'max_inv_size'}
  cyclus::ResourceBuff inventory;
=======
  #pragma cyclus var {'capacity': 'max_inv_size_'}
  cyclus::toolkit::ResourceBuff inventory_;
>>>>>>> 23e8dfce
};

} // namespace cycamore

#endif // CYCAMORE_MODELS_SINK_FACILITY_H_
<|MERGE_RESOLUTION|>--- conflicted
+++ resolved
@@ -208,13 +208,8 @@
   /**
      this facility holds material in storage.
    */
-<<<<<<< HEAD
   #pragma cyclus var {'capacity': 'max_inv_size'}
-  cyclus::ResourceBuff inventory;
-=======
-  #pragma cyclus var {'capacity': 'max_inv_size_'}
-  cyclus::toolkit::ResourceBuff inventory_;
->>>>>>> 23e8dfce
+  cyclus::toolkit::ResourceBuff inventory;
 };
 
 } // namespace cycamore
