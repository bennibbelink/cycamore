#ifndef CYCAMORE_SRC_REACTOR_H_
#define CYCAMORE_SRC_REACTOR_H_

#include "cyclus.h"
#include "cycamore_version.h"

namespace cycamore {

/// Reactor is a simple, general reactor based on static compositional
/// transformations to model fuel burnup.  The user specifies a set of input
/// fuels and corresponding burnt compositions that fuel is transformed to when
/// it is discharged from the core.  No incremental transmutation takes place.
/// Rather, at the end of an operational cycle, the batch being discharged from
/// the core is instantaneously transmuted from its original fresh fuel
/// composition into its spent fuel form.
///
/// Each fuel is identified by a specific input commodity and has an associated
/// input recipe (nuclide composition), output recipe, output commidity, and
/// preference.  The preference identifies which input fuels are preferred when
/// requesting.  Changes in these preferences can be specified as a function of
/// time using the pref_change variables.  Changes in the input-output recipe
/// compositions can also be specified as a function of time using the
/// recipe_change variables.
///
/// The reactor treats fuel as individual assemblies that are never split,
/// combined or otherwise treated in any non-discrete way.  Fuel is requested
/// in full-or-nothing assembly sized quanta.  If real-world assembly modeling
/// is unnecessary, parameters can be adjusted (e.g. n_assem_core, assem_size,
/// n_assem_batch).  At the end of every cycle, a full batch is discharged from
/// the core consisting of n_assem_batch assemblies of assem_size kg. The
/// reactor also has a specifiable refueling time period following the end of
/// each cycle at the end of which it will resume operation on the next cycle
/// *if* it has enough fuel for a full core; otherwise it waits until it has
/// enough fresh fuel assemblies.
///
/// In addition to its core, the reactor has an on-hand fresh fuel inventory
/// and a spent fuel inventory whose capacities are specified by n_assem_fresh
/// and n_assem_spent respectively.  Each time step the reactor will attempt to
/// acquire enough fresh fuel to fill its fresh fuel inventory (and its core if
/// the core isn't currently full).  If the fresh fuel inventory has zero
/// capacity, fuel will be ordered just-in-time after the end of each
/// operational cycle before the next begins.  If the spent fuel inventory
/// becomes full, the reactor will halt operation at the end of the next cycle
/// until there is more room.  Each time step, the reactor will try to trade
/// away as much of its spent fuel inventory as possible.
///
/// When the reactor reaches the end of its lifetime, it will discharge all
/// material from its core and trade away all its spent fuel as quickly as
/// possible.  Full decommissioning will be delayed until all spent fuel is
/// gone.  If the reactor has a full core when it is decommissioned (i.e. is
/// mid-cycle) when the reactor is decommissioned, half (rounded up to nearest
/// int) of its assemblies are transmuted to their respective burnt
/// compositions.

class Reactor : public cyclus::Facility,
  public cyclus::toolkit::CommodityProducer,
  public cyclus::toolkit::Position {
#pragma cyclus note { \
"niche": "reactor", \
"doc": \
  "Reactor is a simple, general reactor based on static compositional" \
  " transformations to model fuel burnup.  The user specifies a set of input" \
  " fuels and corresponding burnt compositions that fuel is transformed to when" \
  " it is discharged from the core.  No incremental transmutation takes place." \
  " Rather, at the end of an operational cycle, the batch being discharged from" \
  " the core is instantaneously transmuted from its original fresh fuel" \
  " composition into its spent fuel form." \
  "\n\n" \
  "Each fuel is identified by a specific input commodity and has an associated" \
  " input recipe (nuclide composition), output recipe, output commidity, and" \
  " preference.  The preference identifies which input fuels are preferred when" \
  " requesting.  Changes in these preferences can be specified as a function of" \
  " time using the pref_change variables.  Changes in the input-output recipe" \
  " compositions can also be specified as a function of time using the" \
  " recipe_change variables." \
  "\n\n" \
  "The reactor treats fuel as individual assemblies that are never split," \
  " combined or otherwise treated in any non-discrete way.  Fuel is requested" \
  " in full-or-nothing assembly sized quanta.  If real-world assembly modeling" \
  " is unnecessary, parameters can be adjusted (e.g. n_assem_core, assem_size," \
  " n_assem_batch).  At the end of every cycle, a full batch is discharged from" \
  " the core consisting of n_assem_batch assemblies of assem_size kg. The" \
  " reactor also has a specifiable refueling time period following the end of" \
  " each cycle at the end of which it will resume operation on the next cycle" \
  " *if* it has enough fuel for a full core; otherwise it waits until it has" \
  " enough fresh fuel assemblies." \
  "\n\n" \
  "In addition to its core, the reactor has an on-hand fresh fuel inventory" \
  " and a spent fuel inventory whose capacities are specified by n_assem_fresh" \
  " and n_assem_spent respectively.  Each time step the reactor will attempt to" \
  " acquire enough fresh fuel to fill its fresh fuel inventory (and its core if" \
  " the core isn't currently full).  If the fresh fuel inventory has zero" \
  " capacity, fuel will be ordered just-in-time after the end of each" \
  " operational cycle before the next begins.  If the spent fuel inventory" \
  " becomes full, the reactor will halt operation at the end of the next cycle" \
  " until there is more room.  Each time step, the reactor will try to trade" \
  " away as much of its spent fuel inventory as possible." \
  "\n\n" \
  "When the reactor reaches the end of its lifetime, it will discharge all" \
  " material from its core and trade away all its spent fuel as quickly as" \
  " possible.  Full decommissioning will be delayed until all spent fuel is" \
  " gone.  If the reactor has a full core when it is decommissioned (i.e. is" \
  " mid-cycle) when the reactor is decommissioned, half (rounded up to nearest" \
  " int) of its assemblies are transmuted to their respective burnt" \
  " compositions." \
  "", \
}

 public:
  Reactor(cyclus::Context* ctx);
  virtual ~Reactor(){};

  virtual std::string version() { return CYCAMORE_VERSION; }

  virtual void Tick();
  virtual void Tock();
  virtual void EnterNotify();
  virtual bool CheckDecommissionCondition();

  virtual void AcceptMatlTrades(const std::vector<std::pair<
      cyclus::Trade<cyclus::Material>, cyclus::Material::Ptr> >& responses);

  virtual std::set<cyclus::RequestPortfolio<cyclus::Material>::Ptr>
  GetMatlRequests();

  virtual std::set<cyclus::BidPortfolio<cyclus::Material>::Ptr> GetMatlBids(
      cyclus::CommodMap<cyclus::Material>::type& commod_requests);

  virtual void GetMatlTrades(
      const std::vector<cyclus::Trade<cyclus::Material> >& trades,
      std::vector<std::pair<cyclus::Trade<cyclus::Material>,
                            cyclus::Material::Ptr> >& responses);

  #pragma cyclus decl

 private:
  std::string fuel_incommod(cyclus::Material::Ptr m);
  std::string fuel_outcommod(cyclus::Material::Ptr m);
  std::string fuel_inrecipe(cyclus::Material::Ptr m);
  std::string fuel_outrecipe(cyclus::Material::Ptr m);
  double fuel_pref(cyclus::Material::Ptr m);

  bool retired() {
    return exit_time() != -1 && context()->time() >= exit_time();
  }

  /// Store fuel info index for the given resource received on incommod.
  void index_res(cyclus::Resource::Ptr m, std::string incommod);

  /// Discharge a batch from the core if there is room in the spent fuel
  /// inventory.  Returns true if a batch was successfully discharged.
  bool Discharge();

  /// Top up core inventory as much as possible.
  void Load();

  /// Transmute the batch that is about to be discharged from the core to its
  /// fully burnt state as defined by its outrecipe.
  void Transmute();

  /// Transmute the specified number of assemblies in the core to their
  /// fully burnt state as defined by their outrecipe.
  void Transmute(int n_assem);

  /// Records a reactor event to the output db with the given name and note val.
  void Record(std::string name, std::string val);

  /// Records a reactors latitude and longitude to the output db
  void RecordPosition();

  /// Complement of PopSpent - must be called with all materials passed that
  /// were not traded away to other agents.
  void PushSpent(std::map<std::string, cyclus::toolkit::MatVec> leftover);

  /// Returns all spent assemblies indexed by outcommod - removing them from
  /// the spent fuel buffer.
  std::map<std::string, cyclus::toolkit::MatVec> PopSpent();

  /// Returns all spent assemblies indexed by outcommod without removing them
  /// from the spent fuel buffer.
  std::map<std::string, cyclus::toolkit::MatVec> PeekSpent();

  /////// fuel specifications /////////
  #pragma cyclus var { \
    "uitype": ["oneormore", "incommodity"], \
    "uilabel": "Fresh Fuel Commodity List", \
    "doc": "Ordered list of input commodities on which to requesting fuel.", \
  }
  std::vector<std::string> fuel_incommods;
  #pragma cyclus var { \
    "uitype": ["oneormore", "inrecipe"], \
    "uilabel": "Fresh Fuel Recipe List", \
    "doc": "Fresh fuel recipes to request for each of the given fuel input " \
           "commodities (same order).", \
  }
  std::vector<std::string> fuel_inrecipes;

  #pragma cyclus var { \
    "default": [], \
    "uilabel": "Fresh Fuel Preference List", \
    "doc": "The preference for each type of fresh fuel requested corresponding"\
           " to each input commodity (same order).  If no preferences are " \
           "specified, 1.0 is used for all fuel " \
           "requests (default).", \
  }
  std::vector<double> fuel_prefs;
  #pragma cyclus var { \
    "uitype": ["oneormore", "outcommodity"], \
    "uilabel": "Spent Fuel Commodity List", \
    "doc": "Output commodities on which to offer spent fuel originally " \
           "received as each particular input commodity (same order)." \
  }
  std::vector<std::string> fuel_outcommods;
  #pragma cyclus var {		       \
    "uitype": ["oneormore", "outrecipe"], \
    "uilabel": "Spent Fuel Recipe List", \
    "doc": "Spent fuel recipes corresponding to the given fuel input " \
           "commodities (same order)." \
           " Fuel received via a particular input commodity is transmuted to " \
           "the recipe specified here after being burned during a cycle.", \
  }
  std::vector<std::string> fuel_outrecipes;

  ///////////// recipe changes ///////////
  #pragma cyclus var { \
    "default": [], \
    "uilabel": "Time to Change Fresh/Spent Fuel Recipe", \
    "doc": "A time step on which to change the input-output recipe pair for " \
           "a requested fresh fuel.", \
  }
  std::vector<int> recipe_change_times;
  #pragma cyclus var { \
    "default": [], \
    "uilabel": "Commodity for Changed Fresh/Spent Fuel Recipe", \
    "doc": "The input commodity indicating fresh fuel for which recipes will " \
           "be changed. Same order as and direct correspondence to the " \
           "specified recipe change times.", \
    "uitype": ["oneormore", "incommodity"], \
  }
  std::vector<std::string> recipe_change_commods;
  #pragma cyclus var { \
    "default": [], \
    "uilabel": "New Recipe for Fresh Fuel", \
    "doc": "The new input recipe to use for this recipe change." \
           " Same order as and direct correspondence to the specified recipe " \
           "change times.", \
    "uitype": ["oneormore", "inrecipe"], \
  }
  std::vector<std::string> recipe_change_in;
  #pragma cyclus var { \
    "default": [], \
    "uilabel": "New Recipe for Spent Fuel", \
    "doc": "The new output recipe to use for this recipe change." \
           " Same order as and direct correspondence to the specified recipe " \
           "change times.", \
    "uitype": ["oneormore", "outrecipe"], \
  }
  std::vector<std::string> recipe_change_out;

 //////////// inventory and core params ////////////
  #pragma cyclus var { \
    "doc": "Mass (kg) of a single assembly.",	\
    "uilabel": "Assembly Mass", \
    "uitype": "range", \
    "range": [1.0, 1e5], \
    "units": "kg", \
  }
  double assem_size;

  #pragma cyclus var { \
    "uilabel": "Number of Assemblies per Batch", \
    "doc": "Number of assemblies that constitute a single batch.  " \
           "This is the number of assemblies discharged from the core fully " \
           "burned each cycle."						\
           "Batch size is equivalent to ``n_assem_batch / n_assem_core``.", \
  }
  int n_assem_batch;
  #pragma cyclus var { \
    "default": 3, \
    "uilabel": "Number of Assemblies in Core", \
    "uitype": "range", \
    "range": [1,3], \
    "doc": "Number of assemblies that constitute a full core.", \
  }
  int n_assem_core;
  #pragma cyclus var { \
    "default": 0, \
    "uilabel": "Minimum Fresh Fuel Inventory", \
    "uitype": "range", \
    "range": [0,3], \
    "units": "assemblies", \
    "doc": "Number of fresh fuel assemblies to keep on-hand if possible.", \
  }
  int n_assem_fresh;
  #pragma cyclus var { \
    "default": 1000000000, \
    "uilabel": "Maximum Spent Fuel Inventory", \
    "uitype": "range", \
    "range": [0, 1000000000], \
    "units": "assemblies", \
    "doc": "Number of spent fuel assemblies that can be stored on-site before" \
           " reactor operation stalls.", \
  }
  int n_assem_spent;

   ///////// cycle params ///////////
  #pragma cyclus var { \
    "default": 18, \
    "doc": "The duration of a full operational cycle (excluding refueling " \
           "time) in time steps.", \
    "uilabel": "Cycle Length", \
    "units": "time steps", \
  }
  int cycle_time;
  #pragma cyclus var { \
    "default": 1, \
    "doc": "The duration of a full refueling period - the minimum time between"\
           " the end of a cycle and the start of the next cycle.", \
    "uilabel": "Refueling Outage Duration", \
    "units": "time steps", \
  }
  int refuel_time;
  #pragma cyclus var { \
    "default": 0, \
    "doc": "Number of time steps since the start of the last cycle." \
           " Only set this if you know what you are doing", \
    "uilabel": "Time Since Start of Last Cycle", \
    "units": "time steps", \
  }
  int cycle_step;

  //////////// power params ////////////
  #pragma cyclus var { \
    "default": 0, \
    "doc": "Amount of electrical power the facility produces when operating " \
           "normally.", \
    "uilabel": "Nominal Reactor Power", \
    "uitype": "range", \
    "range": [0.0, 2000.00],  \
    "units": "MWe", \
  }
  double power_cap;

  #pragma cyclus var { \
    "default": "power", \
    "uilabel": "Power Commodity Name", \
    "doc": "The name of the 'power' commodity used in conjunction with a " \
           "deployment curve.", \
  }
  std::string power_name;

  /////////// preference changes ///////////
  #pragma cyclus var { \
    "default": [], \
    "uilabel": "Time to Change Fresh Fuel Preference", \
    "doc": "A time step on which to change the request preference for a " \
           "particular fresh fuel type.", \
  }
  std::vector<int> pref_change_times;
  #pragma cyclus var { \
    "default": [], \
    "doc": "The input commodity for a particular fuel preference change.  " \
           "Same order as and direct correspondence to the specified " \
           "preference change times.", \
    "uilabel": "Commodity for Changed Fresh Fuel Preference", \
    "uitype": ["oneormore", "incommodity"], \
  }
  std::vector<std::string> pref_change_commods;
  #pragma cyclus var { \
    "default": [], \
    "uilabel": "Changed Fresh Fuel Preference",                        \
    "doc": "The new/changed request preference for a particular fresh fuel." \
           " Same order as and direct correspondence to the specified " \
           "preference change times.", \
  }
  std::vector<double> pref_change_values;

  // Resource inventories - these must be defined AFTER/BELOW the member vars
  // referenced (e.g. n_batch_fresh, assem_size, etc.).
  #pragma cyclus var {"capacity": "n_assem_fresh * assem_size"}
  cyclus::toolkit::ResBuf<cyclus::Material> fresh;
  #pragma cyclus var {"capacity": "n_assem_core * assem_size"}
  cyclus::toolkit::ResBuf<cyclus::Material> core;
  #pragma cyclus var {"capacity": "n_assem_spent * assem_size"}
  cyclus::toolkit::ResBuf<cyclus::Material> spent;


  // should be hidden in ui (internal only). True if fuel has already been
  // discharged this cycle.
  #pragma cyclus var {"default": 0, "doc": "This should NEVER be set manually",\
                      "internal": True \
  }
  bool discharged;

  // This variable should be hidden/unavailable in ui.  Maps resource object
  // id's to the index for the incommod through which they were received.
  #pragma cyclus var {"default": {}, "doc": "This should NEVER be set manually", \
                      "internal": True \
  }
  std::map<int, int> res_indexes;

  // populated lazily and no need to persist.
  std::set<std::string> uniq_outcommods_;

  /////////// position toolkit ///////////
  #pragma cyclus var { \
    "default": 0.0, \
    "uilabel": "Geographical latitude in degrees as a double", \
    "doc": "Latitude of the agent's geographical position. The value should " \
           "be expressed in degrees as a double." \
  }
  double latitude;

  #pragma cyclus var { \
    "default": 0.0, \
    "uilabel": "Geographical longitude in degrees as a double", \
    "doc": "Longitude of the agent's geographical position. The value should " \
           "be expressed in degrees as a double." \
  }
  double longitude;

  cyclus::toolkit::Position coordinates;
<<<<<<< HEAD
=======

  /// Records a reactors latitude and longitude to the output db
  void RecordPosition();
>>>>>>> e615d94a
};

} // namespace cycamore

#endif  // CYCAMORE_SRC_REACTOR_H_<|MERGE_RESOLUTION|>--- conflicted
+++ resolved
@@ -165,9 +165,6 @@
   /// Records a reactor event to the output db with the given name and note val.
   void Record(std::string name, std::string val);
 
-  /// Records a reactors latitude and longitude to the output db
-  void RecordPosition();
-
   /// Complement of PopSpent - must be called with all materials passed that
   /// were not traded away to other agents.
   void PushSpent(std::map<std::string, cyclus::toolkit::MatVec> leftover);
@@ -420,12 +417,9 @@
   double longitude;
 
   cyclus::toolkit::Position coordinates;
-<<<<<<< HEAD
-=======
 
   /// Records a reactors latitude and longitude to the output db
   void RecordPosition();
->>>>>>> e615d94a
 };
 
 } // namespace cycamore
